--- conflicted
+++ resolved
@@ -57,7 +57,6 @@
 
             try
             {
-<<<<<<< HEAD
                 if (RuntimeInformation.IsOSPlatform(OSPlatform.Windows))
                 {
                     Log.SetStream(File.Create(Path.Combine(Program.ExecutablePath, "log.txt")));
@@ -66,18 +65,13 @@
                 {
                     Log.SetStream(Console.OpenStandardOutput());
                 }
-=======
-                Log.SetStream(File.Create(Path.Combine(Program.ExecutablePath, "log.txt")));
->>>>>>> 02f1582f
+
                 Log.SetLevel(Log.Level.Error);
             }
             catch (IOException)
             {
                 // TODO: logging not possible
-<<<<<<< HEAD
                 // TODO: write permission denial currently blocks on Linux.
-=======
->>>>>>> 02f1582f
             }            
 
             initInfo = Global.Init(args); // this may change the log level
